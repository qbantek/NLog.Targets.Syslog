--- conflicted
+++ resolved
@@ -34,14 +34,8 @@
     /// <summary>
     /// This class enables logging to a unix-style syslog server using NLog.
     /// </summary>
-<<<<<<< HEAD
-    
     [NLog.Targets.Target("Syslog")]
     public class Syslog : NLog.Targets.TargetWithLayout
-=======
-    [Target("Syslog")]
-    public class Syslog : Target
->>>>>>> 04bbb428
     {
         /// <summary>
         /// Sets the IP Address or Host name of your Syslog server
@@ -104,17 +98,13 @@
             // Set the current Locale to "en-US" for proper date formatting
             Thread.CurrentThread.CurrentCulture = new CultureInfo("en-US");
 
-<<<<<<< HEAD
-            byte[] msg = buildSyslogMessage(Facility, getSyslogSeverity(logEvent.Level), DateTime.Now, Sender, Layout.Render(logEvent));
-            sendMessage(SyslogServer, Port, msg);
-=======
             string[] formattedLines = logEvent.FormattedMessage.Split(new char[] { '\r', '\n' }, StringSplitOptions.RemoveEmptyEntries);            
             foreach (string fline in formattedLines)
             {
-                byte[] msg = BuildSyslogMessage(Facility, GetSyslogSeverity(logEvent.Level), DateTime.Now, Sender, fline);
+                var layoutLine = new LogEventInfo(logEvent.Level, logEvent.LoggerName, fline);
+                byte[] msg = BuildSyslogMessage(Facility, GetSyslogSeverity(logEvent.Level), DateTime.Now, Sender, Layout.Render(layoutLine));
             	SendMessage(SyslogServer, Port, msg, Protocol, Ssl);
             }
->>>>>>> 04bbb428
 
             // Restore the original culture
             Thread.CurrentThread.CurrentCulture = currentCulture;
